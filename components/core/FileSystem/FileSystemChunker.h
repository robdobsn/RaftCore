/////////////////////////////////////////////////////////////////////////////////////////////////////////////////
//
// FileSystemChunker
//
// Rob Dobson 2018-2020
//
/////////////////////////////////////////////////////////////////////////////////////////////////////////////////

#pragma once

#include "RaftArduino.h"
#include "RaftUtils.h"
#include "SpiramAwareAllocator.h"

class FileSystemChunker
{
public:

    // Constructor
    FileSystemChunker();

    // Destructor
    ~FileSystemChunker();

    // Start access to a file in chunks
    // Returns false on failure
    bool start(const String& filePath, uint32_t chunkMaxLen, bool readByLine, 
                bool writing, bool keepOpen, bool keepOpenEvenIfAtEnd);

    /// @brief Read next chunk of file
    /// @param maxLen Maximum length to return
    /// @param finalChunk Set to true if this is the final chunk
    /// @return Response data
    SpiramAwareUint8Vector nextRead(uint32_t maxLen, bool& finalChunk);

    /// @brief Read next chunk of file
    /// @param maxLen Maximum length to return
    /// @param finalChunk Set to true if this is the final chunk
    /// @return Response data
    SpiramAwareUint8Vector nextRead(uint32_t maxLen, bool& finalChunk);

    // Write next chunk of file
    // Returns false on failure
    bool nextWrite(const uint8_t* pBuf, uint32_t bufLen, uint32_t& handledBytes, bool& finalChunk);

    // End file access
    void end();

    // Relax (closes file if open)
    void relax();

    // Reset (returns to start of file and re-opens if necessary)
    void restart();

    // Seek to position
    bool seek(uint32_t filePos);

    // Get file length
    uint32_t getFileLen()
    {
        return _fileLen;
    }

    // Is active
    bool isActive()
    {
        return _isActive;
    }

    // Get file name
    String& getFileName()
    {
        return _filePath;
    }

    // Get file position
    uint32_t getFilePos() const;

private:

    // File name
    String _filePath;

    // File length
    uint32_t _fileLen = 0;

    // Current position
    uint32_t _curPos = 0;

    // Chunk max length (may be 0 if writing)
    uint32_t _chunkMaxLen = 0;

    // Read by line
    bool _readByLine = false;

    // Active
    bool _isActive = false;

    // Writing (and not reading)
    bool _writing = false;

    // Keep file open
    bool _keepOpen = false;

    // Keep file open even if at end
    bool _keepOpenEvenIfAtEnd = false;

    // File ptr (when file is kept open)
    FILE* _pFile = nullptr;

    // Helpers
<<<<<<< HEAD
    bool nextReadKeepOpen(uint8_t* pBuf, uint32_t bufLen, uint32_t& handledBytes, 
                        bool& finalChunk, uint32_t numToRead);
=======
>>>>>>> ed7bd4cb
    SpiramAwareUint8Vector nextReadKeepOpen(uint32_t maxLen, bool& finalChunk, uint32_t numToRead);

    // Debug
    static constexpr const char* MODULE_PREFIX = "FSChunker";
};<|MERGE_RESOLUTION|>--- conflicted
+++ resolved
@@ -109,11 +109,6 @@
     FILE* _pFile = nullptr;
 
     // Helpers
-<<<<<<< HEAD
-    bool nextReadKeepOpen(uint8_t* pBuf, uint32_t bufLen, uint32_t& handledBytes, 
-                        bool& finalChunk, uint32_t numToRead);
-=======
->>>>>>> ed7bd4cb
     SpiramAwareUint8Vector nextReadKeepOpen(uint32_t maxLen, bool& finalChunk, uint32_t numToRead);
 
     // Debug
