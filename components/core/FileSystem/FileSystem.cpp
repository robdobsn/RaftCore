--- conflicted
+++ resolved
@@ -471,21 +471,6 @@
 }
 
 /////////////////////////////////////////////////////////////////////////////////////////////////////////////////
-<<<<<<< HEAD
-// Read line
-/////////////////////////////////////////////////////////////////////////////////////////////////////////////////
-
-char *FileSystem::readLineFromFile(char *pBuf, int maxLen, FILE *pFile)
-{
-    // Iterate over chars
-    pBuf[0] = 0;
-    char *pCurPtr = pBuf;
-    int curLen = 0;
-    while (true)
-    {
-        if (curLen >= maxLen - 1)
-            break;
-=======
 /// @brief Read line from file
 /// @param pFile File pointer
 /// @param maxLen Maximum length of line
@@ -499,7 +484,6 @@
     {
         if (curLen >= maxLen-1)
             return lineStr;
->>>>>>> ed7bd4cb
         int ch = fgetc(pFile);
         if (ch == EOF)
             return lineStr;
@@ -680,13 +664,6 @@
 }
 
 /////////////////////////////////////////////////////////////////////////////////////////////////////////////////
-<<<<<<< HEAD
-// Get a section of a file
-/////////////////////////////////////////////////////////////////////////////////////////////////////////////////
-
-bool FileSystem::getFileSection(const String &fileSystemStr, const String &filename, uint32_t sectionStart, uint8_t *pBuf,
-                                uint32_t sectionLen, uint32_t &readLen)
-=======
 /// @brief Get a section of a file
 /// @param fileSystemStr File system string
 /// @param filename Filename
@@ -695,7 +672,6 @@
 /// @param readLen Length actually read
 /// @return true if successful
 SpiramAwareUint8Vector FileSystem::getFileSection(const String& fileSystemStr, const String& filename, uint32_t sectionStart, uint32_t sectionLen)
->>>>>>> ed7bd4cb
 {
     // Check file system supported
     String nameOfFS;
@@ -723,13 +699,9 @@
     fseek(pFile, sectionStart, SEEK_SET);
 
     // Read
-<<<<<<< HEAD
-    readLen = fread((char *)pBuf, 1, sectionLen, pFile);
-=======
     SpiramAwareUint8Vector fileData;
     fileData.resize(sectionLen);
     int readLen = fread((char*)fileData.data(), 1, fileData.size(), pFile);
->>>>>>> ed7bd4cb
     fclose(pFile);
     xSemaphoreGive(_fileSysMutex);
 
@@ -742,63 +714,6 @@
 }
 
 /////////////////////////////////////////////////////////////////////////////////////////////////////////////////
-<<<<<<< HEAD
-/// @brief Get a section of a file
-/// @param fileSystemStr File system string
-/// @param filename Filename
-/// @param sectionStart Start position in file
-/// @param sectionLen Length of section to read
-/// @param readLen Length actually read
-/// @return true if successful
-SpiramAwareUint8Vector FileSystem::getFileSection(const String &fileSystemStr, const String &filename, uint32_t sectionStart, uint32_t sectionLen)
-{
-    // Check file system supported
-    String nameOfFS;
-    if (!checkFileSystem(fileSystemStr, nameOfFS))
-    {
-        LOG_W(MODULE_PREFIX, "getFileSection %s invalid file system %s", filename.c_str(), fileSystemStr.c_str());
-        return SpiramAwareUint8Vector();
-    }
-
-    // Take mutex
-    if (xSemaphoreTake(_fileSysMutex, portMAX_DELAY) != pdTRUE)
-        return SpiramAwareUint8Vector();
-
-    // Open file
-    String rootFilename = getFilePath(nameOfFS, filename);
-    FILE *pFile = fopen(rootFilename.c_str(), "rb");
-    if (!pFile)
-    {
-        xSemaphoreGive(_fileSysMutex);
-        LOG_W(MODULE_PREFIX, "getFileSection failed to open file to read %s", rootFilename.c_str());
-        return SpiramAwareUint8Vector();
-    }
-
-    // Move to appropriate place in file
-    fseek(pFile, sectionStart, SEEK_SET);
-
-    // Read
-    SpiramAwareUint8Vector fileData;
-    fileData.resize(sectionLen);
-    int readLen = fread((char *)fileData.data(), 1, fileData.size(), pFile);
-    fclose(pFile);
-    xSemaphoreGive(_fileSysMutex);
-
-    // Return data
-    if (readLen <= 0)
-        return SpiramAwareUint8Vector();
-    else if (readLen < fileData.size())
-        fileData.resize(readLen);
-    return fileData;
-}
-
-/////////////////////////////////////////////////////////////////////////////////////////////////////////////////
-// Get a line from a text file
-/////////////////////////////////////////////////////////////////////////////////////////////////////////////////
-
-bool FileSystem::getFileLine(const String &fileSystemStr, const String &filename, uint32_t startFilePos, uint8_t *pBuf,
-                             uint32_t lineMaxLen, uint32_t &fileCurPos)
-=======
 /// @brief Get a line from a text file
 /// @param fileSystemStr File system string
 /// @param filename Filename
@@ -808,7 +723,6 @@
 /// @param fileCurPos Current position in file
 /// @return true if successful
 String FileSystem::getFileLine(const String& fileSystemStr, const String& filename, uint32_t startFilePos, uint32_t lineMaxLen, uint32_t& fileCurPos)
->>>>>>> ed7bd4cb
 {
     // Check file system supported
     String nameOfFS;
@@ -836,11 +750,7 @@
     fseek(pFile, startFilePos, SEEK_SET);
 
     // Read line
-<<<<<<< HEAD
-    char *pReadLine = readLineFromFile((char *)pBuf, lineMaxLen - 1, pFile);
-=======
     String line = readLineFromFile(pFile, lineMaxLen);
->>>>>>> ed7bd4cb
 
     // Record final
     fileCurPos = ftell(pFile);
@@ -1042,11 +952,7 @@
 // Read from file
 /////////////////////////////////////////////////////////////////////////////////////////////////////////////////
 
-<<<<<<< HEAD
-SpiramAwareUint8Vector FileSystem::fileRead(FILE *pFile, uint32_t readLen)
-=======
 SpiramAwareUint8Vector FileSystem::fileRead(FILE* pFile, uint32_t readLen)
->>>>>>> ed7bd4cb
 {
     // Ensure valid
     if (!pFile)
@@ -1062,11 +968,7 @@
     // Read
     SpiramAwareUint8Vector fileData;
     fileData.resize(readLen);
-<<<<<<< HEAD
-    uint32_t lenRead = fread((char *)fileData.data(), 1, fileData.size(), pFile);
-=======
     uint32_t lenRead = fread((char*)fileData.data(), 1, fileData.size(), pFile);
->>>>>>> ed7bd4cb
 
     // Release mutex
     xSemaphoreGive(_fileSysMutex);
