--- conflicted
+++ resolved
@@ -40,11 +40,7 @@
 
 DeviceTypeRecords::~DeviceTypeRecords()
 {
-<<<<<<< HEAD
     // Destroy mutex
-=======
-    // Delete mutex
->>>>>>> c345253c
     RaftMutex_destroy(_extDeviceTypeRecordsMutex);
 }
 
@@ -62,11 +58,7 @@
     std::vector<uint16_t> devTypeIdxsForAddr;
 
     // Check if any of the extended device type records match
-<<<<<<< HEAD
-    if (_extendedRecordsAdded && RaftMutex_lock(_extDeviceTypeRecordsMutex, UINT32_MAX))
-=======
     if (_extendedRecordsAdded && RaftMutex_lock(_extDeviceTypeRecordsMutex, RAFT_MUTEX_WAIT_FOREVER))
->>>>>>> c345253c
     {
         // Ext devType indices continue on from the base devType indices
         uint16_t devTypeIdx = BASE_DEV_TYPE_ARRAY_SIZE;
@@ -127,11 +119,7 @@
     if (deviceTypeIdx >= BASE_DEV_TYPE_ARRAY_SIZE)
     {
         // Check extended device type records
-<<<<<<< HEAD
-        if (_extendedRecordsAdded && RaftMutex_lock(_extDeviceTypeRecordsMutex, UINT32_MAX))
-=======
         if (_extendedRecordsAdded && RaftMutex_lock(_extDeviceTypeRecordsMutex, RAFT_MUTEX_WAIT_FOREVER))
->>>>>>> c345253c
         {
             const uint32_t extDevTypeIdx = deviceTypeIdx - BASE_DEV_TYPE_ARRAY_SIZE;
             if (extDevTypeIdx < _extendedDevTypeRecords.size())
@@ -163,11 +151,7 @@
     // Iterate the extended device types first - so that device type names can be overridden
     bool isValid = false;
     uint32_t typeIdx = BASE_DEV_TYPE_ARRAY_SIZE;
-<<<<<<< HEAD
-    if (_extendedRecordsAdded && RaftMutex_lock(_extDeviceTypeRecordsMutex, UINT32_MAX))
-=======
     if (_extendedRecordsAdded && RaftMutex_lock(_extDeviceTypeRecordsMutex, RAFT_MUTEX_WAIT_FOREVER))
->>>>>>> c345253c
     {
         for (const auto& extDevTypeRec : _extendedDevTypeRecords)
         {
@@ -734,11 +718,7 @@
     }
 
     // Add any extended device type record addresses to the highest priority list
-<<<<<<< HEAD
-    if (_extendedRecordsAdded && RaftMutex_lock(_extDeviceTypeRecordsMutex, UINT32_MAX))
-=======
     if (_extendedRecordsAdded && RaftMutex_lock(_extDeviceTypeRecordsMutex, RAFT_MUTEX_WAIT_FOREVER))
->>>>>>> c345253c
     {
         for (const auto& extDevTypeRec : _extendedDevTypeRecords)
         {
@@ -763,12 +743,25 @@
 /// @return true if added
 bool DeviceTypeRecords::addExtendedDeviceTypeRecord(const DeviceTypeRecordDynamic& devTypeRec, uint16_t& deviceTypeIndex)
 {
-<<<<<<< HEAD
-    bool isAdded = false;
-    if (RaftMutex_lock(_extDeviceTypeRecordsMutex, UINT32_MAX))
-    {
-        // Check if already exists (same device type name)
-        for (const auto& extDevTypeRec : _extendedDevTypeRecords)
+    // Lock
+    if (!RaftMutex_lock(_extDeviceTypeRecordsMutex, RAFT_MUTEX_WAIT_FOREVER))
+        return false;
+
+    // Check if max number of records reached
+    if (_extendedDevTypeRecords.size() >= MAX_EXTENDED_DEV_TYPE_RECORDS)
+    {
+        RaftMutex_unlock(_extDeviceTypeRecordsMutex);
+#ifdef DEBUG_ADD_EXTENDED_DEVICE_TYPE_RECORD
+        LOG_W(MODULE_PREFIX, "addExtendedDeviceTypeRecord MAX_EXTENDED_DEV_TYPE_RECORDS reached");
+#endif
+        return false;
+    }
+
+    // Check if already added
+    bool recFound = false;
+    for (uint16_t i = 0; i < _extendedDevTypeRecords.size(); i++)
+    {
+        if (_extendedDevTypeRecords[i].nameMatches(devTypeRec))
         {
             if (extDevTypeRec.deviceTypeName == devTypeRec.deviceTypeName)
             {
@@ -787,10 +780,20 @@
         
         // TODO - save to non-volatile storage
         // ...
-        
-        RaftMutex_unlock(_extDeviceTypeRecordsMutex);
-    }
-    return isAdded;
+    }
+
+    // Unlock
+    RaftMutex_unlock(_extDeviceTypeRecordsMutex);
+
+#ifdef DEBUG_ADD_EXTENDED_DEVICE_TYPE_RECORD
+    LOG_I(MODULE_PREFIX, "addExtendedDeviceTypeRecord %s type %s devTypeIdx %d addrs %s detVals %s initVals %s pollInfo %s",
+                recFound ? "ALREADY PRESENT" : "ADDED OK",
+                devTypeRec.deviceTypeName_.c_str(), 
+                deviceTypeIndex,
+                devTypeRec.addresses_.c_str(), devTypeRec.detectionValues_.c_str(),
+                devTypeRec.initValues_.c_str(), devTypeRec.pollInfo_.c_str());
+#endif
+    return !recFound;
 }
 
 ///////////////////////////////////////////////////////////////////////////////////////////////////////////////
@@ -813,19 +816,6 @@
     String innerPart = crcStr.substring(5, crcStr.length() - 1);
     int commaPos = innerPart.indexOf(',');
     if (commaPos <= 0)
-=======
-    // Lock
-    if (!RaftMutex_lock(_extDeviceTypeRecordsMutex, RAFT_MUTEX_WAIT_FOREVER))
-        return false;
-
-    // Check if max number of records reached
-    if (_extendedDevTypeRecords.size() >= MAX_EXTENDED_DEV_TYPE_RECORDS)
-    {
-        RaftMutex_unlock(_extDeviceTypeRecordsMutex);
-#ifdef DEBUG_ADD_EXTENDED_DEVICE_TYPE_RECORD
-        LOG_W(MODULE_PREFIX, "addExtendedDeviceTypeRecord MAX_EXTENDED_DEV_TYPE_RECORDS reached");
-#endif
->>>>>>> c345253c
         return false;
         
     String algorithmStr = innerPart.substring(0, commaPos);
@@ -975,22 +965,6 @@
         default:
             return 0;
     }
-<<<<<<< HEAD
-=======
-
-    // Unlock
-    RaftMutex_unlock(_extDeviceTypeRecordsMutex);
-
-#ifdef DEBUG_ADD_EXTENDED_DEVICE_TYPE_RECORD
-    LOG_I(MODULE_PREFIX, "addExtendedDeviceTypeRecord %s type %s devTypeIdx %d addrs %s detVals %s initVals %s pollInfo %s",
-                recFound ? "ALREADY PRESENT" : "ADDED OK",
-                devTypeRec.deviceTypeName_.c_str(), 
-                deviceTypeIndex,
-                devTypeRec.addresses_.c_str(), devTypeRec.detectionValues_.c_str(),
-                devTypeRec.initValues_.c_str(), devTypeRec.pollInfo_.c_str());
-#endif
-    return !recFound;
->>>>>>> c345253c
 }
 
 ///////////////////////////////////////////////////////////////////////////////////////////////////////////////
