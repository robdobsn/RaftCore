--- conflicted
+++ resolved
@@ -13,13 +13,7 @@
 #include "Logger.h"
 #include "RaftArduino.h"
 #include "RaftRetCode.h"
-<<<<<<< HEAD
-#include "PlatformUtils.h"
 #include "SpiramAwareAllocator.h"
-#include "PlatformUtils.h"
-=======
-#include "SpiramAwareAllocator.h"
->>>>>>> ed7bd4cb
 
 namespace Raft
 {
@@ -425,7 +419,6 @@
     /// @param sep Separator between bytes
     /// @param offset Offset into the vector
     /// @param maxBytes Maximum number of bytes to include (-1 for all)
-<<<<<<< HEAD
     /// @return Hex string
     String getHexStr(const std::vector<uint8_t>& inVec, const char* pSep = "", uint32_t offset = 0, int maxBytes = -1);
 
@@ -435,17 +428,6 @@
     /// @param offset Offset into the vector
     /// @param maxBytes Maximum number of bytes to include (-1 for all)
     /// @return Hex string
-=======
-    /// @return Hex string
-    String getHexStr(const std::vector<uint8_t>& inVec, const char* pSep = "", uint32_t offset = 0, int maxBytes = -1);
-
-    /// @brief Get a hex string from a SpiramAwareUint8Vector
-    /// @param inVec Input vector
-    /// @param sep Separator between bytes
-    /// @param offset Offset into the vector
-    /// @param maxBytes Maximum number of bytes to include (-1 for all)
-    /// @return Hex string
->>>>>>> ed7bd4cb
     String getHexStr(const SpiramAwareUint8Vector& inVec, const char* pSep = "", uint32_t offset = 0, int maxBytes = -1);
 
     /// @brief Get a zero padded hex string from uint32_t value
@@ -529,24 +511,11 @@
     int findInBuf(const SpiramAwareUint8Vector& buf, uint32_t offset,
                 const uint8_t* pToFind, uint32_t toFindLen);
 
-<<<<<<< HEAD
-    /// @brief Parse a string into a list of integers, handling ranges.
-    /// @param pInStr Pointer to the input string.
-    /// @param outList List to receive the integers.
-    /// @param pSep List separator (default: "," if nullptr).
-    /// @param pListSep Range separator (default: "-" if nullptr).
-    /// @param maxNum Maximum number of integers to parse.
-    /// @return true if all integers were parsed (false if maxNum was reached).
-    /// @note This handles ranges of integers in the form of "1-5,7,9-12".
-    bool parseIntList(const char* pInStr, std::vector<int>& outList,
-                        const char* pSep = nullptr, const char* pListSep = nullptr, uint32_t maxNum = 100); 
-=======
     /// @brief Parse a string into a list of integers
     /// @param pInStr Pointer to the input string
     /// @param outList List to receive the integers
     /// @param pSep Separator string
     void parseIntList(const char* pInStr, std::vector<int>& outList, const char* pSep = ",");
->>>>>>> ed7bd4cb
 
     /// @brief Get string for RaftRetCode
     /// @param retc RaftRetCode value
