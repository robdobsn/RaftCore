/////////////////////////////////////////////////////////////////////////////////////////////////////////////////
//
// Comms Channel
// Channels for messages from interfaces (BLE, WiFi, etc)
//
// Rob Dobson 2020-2023
//
/////////////////////////////////////////////////////////////////////////////////////////////////////////////////

#pragma once
#include "Logger.h"
#include "RaftArduino.h"
#include "ProtocolBase.h"
#include "ThreadSafeQueue.h"
#include "CommsChannelMsg.h"
#include "ProtocolRawMsg.h"
#include "CommsChannelSettings.h"

// Use a queue
#define COMMS_CHANNEL_USE_INBOUND_QUEUE

class CommsChannel
{
    friend class CommsChannelManager;
public:

    // xxBlockMax and xxQueueMaxLen parameters can be 0 for defaults to be used
    CommsChannel(const char* pSourceProtocolName, 
                const char* interfaceName, 
                const char* channelName,
                CommsChannelOutboundHandleMsgFnType outboundHandleMsgCB, 
                CommsChannelOutboundCanAcceptFnType outboundCanAcceptCB,
                const CommsChannelSettings* pSettings = nullptr);

private:
    String getInterfaceName()
    {
        return _interfaceName;
    }

    String getChannelName()
    {
        return _channelName;
    }

    String getSourceProtocolName()
    {
        return _channelProtocolName;
    }

    ProtocolBase* getProtocolCodec()
    {
        return _pProtocolCodec;
    }

    // Set protocol handler for channel
    void setProtocolCodec(ProtocolBase* pProtocolCodec);

    // Handle Rx data
    void handleRxData(const SpiramAwareUint8Vector& msg);

    // Handle Rx data
    void handleRxData(const SpiramAwareUint8Vector& msg);

    // Inbound queue
    bool inboundCanAccept();

#ifdef COMMS_CHANNEL_USE_INBOUND_QUEUE
<<<<<<< HEAD
    void inboundQueueAdd(const uint8_t* pMsg, uint32_t msgLen);
=======
>>>>>>> ed7bd4cb
    void inboundQueueAdd(const SpiramAwareUint8Vector& msg);
#endif

#ifdef COMMS_CHANNEL_USE_INBOUND_QUEUE
    bool inboundQueueGet(ProtocolRawMsg& msg);
#endif

    uint32_t inboundMsgBlockMax()
    {
        return _settings.inboundBlockLen;
    }
    bool processInboundQueue();

    // Outbound queue
    void outboundQueueAdd(CommsChannelMsg& msg);
    bool outboundQueuePeek(CommsChannelMsg& msg);
    bool outboundQueueGet(CommsChannelMsg& msg);
    uint32_t outboundMsgBlockMax()
    {
        return _settings.outboundBlockLen;
    }
    uint32_t outboundQueuedCount()
    {
        return _outboundQueue.count();
    }

    // Call protocol handler with a message
    void addTxMsgToProtocolCodec(CommsChannelMsg& msg);

    // Check channel is ready
    bool outboundCanAccept(uint32_t channelID, CommsMsgTypeCode msgType, bool& noConn)
    {
        if (_outboundCanAcceptCB)
            return _outboundCanAcceptCB(channelID, msgType, noConn);
        noConn = false;
        return true;
    }

    // Send the message on the channel
    bool sendMsgOnChannel(CommsChannelMsg& msg)
    {
        if (_outboundHandleMsgCB)
            return _outboundHandleMsgCB(msg);
        return false;
    }

    // Get info JSON
    String getInfoJSON();

private:
    // Protocol supported
    String _channelProtocolName;

    // Channel ready callback
    CommsChannelOutboundCanAcceptFnType _outboundCanAcceptCB;
    
    // Callback to send message on channel
    CommsChannelOutboundHandleMsgFnType _outboundHandleMsgCB;

    // Name of interface and channel
    String _interfaceName;
    String _channelName;

    // Protocol codec
    ProtocolBase* _pProtocolCodec;

    // Comms settings
    CommsChannelSettings _settings;

    // Inbound queue peak level
    uint16_t _inboundQPeak;

#ifdef COMMS_CHANNEL_USE_INBOUND_QUEUE
    // Inbound message queue for raw messages
    ThreadSafeQueue<ProtocolRawMsg> _inboundQueue;
#endif

    // Outbount queue peak level
    uint16_t _outboundQPeak;

    // Outbound message queue for response messages
    ThreadSafeQueue<CommsChannelMsg> _outboundQueue;

    // Debug
    static constexpr const char* MODULE_PREFIX = "CommsChan";
};<|MERGE_RESOLUTION|>--- conflicted
+++ resolved
@@ -66,10 +66,6 @@
     bool inboundCanAccept();
 
 #ifdef COMMS_CHANNEL_USE_INBOUND_QUEUE
-<<<<<<< HEAD
-    void inboundQueueAdd(const uint8_t* pMsg, uint32_t msgLen);
-=======
->>>>>>> ed7bd4cb
     void inboundQueueAdd(const SpiramAwareUint8Vector& msg);
 #endif
 
