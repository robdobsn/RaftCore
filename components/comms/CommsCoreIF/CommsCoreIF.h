/////////////////////////////////////////////////////////////////////////////////////////////////////////////////
//
// CommsCoreIF
// Interface to Communications Core
//
// Rob Dobson 2018-2022
//
/////////////////////////////////////////////////////////////////////////////////////////////////////////////////

#pragma once

#include <functional>
#include "RaftArduino.h"
#include "CommsChannelMsg.h"

class ProtocolCodecFactoryHelper;
class CommsChannelSettings;

// Return type for CommsCoreIF messages
enum CommsCoreRetCode
{
    COMMS_CORE_RET_OK,
    COMMS_CORE_RET_FAIL,
    COMMS_CORE_RET_NO_CONN
};

// Outbound channel ready
typedef std::function<bool(uint32_t channelID, CommsMsgTypeCode msgType, bool& noConn)> CommsChannelOutboundCanAcceptFnType;
// Outbound handle message
typedef std::function<bool(CommsChannelMsg& msg)> CommsChannelOutboundHandleMsgFnType;
// Inbound channel ready
typedef std::function<bool()> CommsChannelInboundCanAcceptFnType;
// Inbound handle message
typedef std::function<bool(CommsChannelMsg& msg)> CommsChannelInboundHandleMsgFnType;

class CommsCoreIF
{
public:
    // Register as an external message channel
    // xxBlockMax and xxQueueMaxLen parameters can be 0 for defaults to be used
    // Returns an ID used to identify this channel
    virtual uint32_t registerChannel(const char* protocolName, 
                const char* interfaceName,
                const char* channelName, 
                CommsChannelOutboundHandleMsgFnType outboundHandleMsgCB, 
                CommsChannelOutboundCanAcceptFnType outboundCanAcceptCB,
                const CommsChannelSettings* pSettings = nullptr) = 0;

    // Add protocol handler
    virtual void addProtocol(ProtocolCodecFactoryHelper& protocolDef) = 0;

    // Check if we can accept inbound message
    virtual bool inboundCanAccept(uint32_t channelID) = 0;
    
    // Handle inbound message
<<<<<<< HEAD
    virtual void inboundHandleMsg(uint32_t channelID, const uint8_t* pMsg, uint32_t msgLen) = 0;
    virtual void inboundHandleMsgVec(uint32_t channelID, const SpiramAwareUint8Vector& msg) = 0;
=======
    virtual void inboundHandleMsg(uint32_t channelID, const SpiramAwareUint8Vector& msg) = 0;
>>>>>>> ed7bd4cb

    // Get max inbound message size
    virtual uint32_t inboundMsgBlockMax(uint32_t channelID, uint32_t defaultSize) = 0;

    // Check if we can accept outbound message
    virtual bool outboundCanAccept(uint32_t channelID, CommsMsgTypeCode msgType, bool &noConn) = 0;

    // Handle outbound message
    virtual CommsCoreRetCode outboundHandleMsg(CommsChannelMsg& msg) = 0;

    // Get the max outbound message size
    virtual uint32_t outboundMsgBlockMax(uint32_t channelID, uint32_t defaultSize) = 0;

    // Get channel IDs
    virtual int32_t getChannelIDByName(const String& channelName, const String& protocolName) = 0;

    // Register and unregister a bridge between two different interfaces
    virtual uint32_t bridgeRegister(const char* bridgeName, uint32_t establishmentChannelID, 
                    uint32_t otherChannelID, uint32_t idleCloseSecs) = 0;
    virtual void bridgeUnregister(uint32_t bridgeID, bool forceClose) = 0;
    virtual void bridgeHandleInboundMsg(uint32_t bridgeID, CommsChannelMsg& msg) = 0;
    virtual bool bridgeHandleOutboundMsg(CommsChannelMsg& msg) = 0;

    // Special channelIDs
    static const uint32_t CHANNEL_ID_UNDEFINED = 0xffff;
    static const uint32_t CHANNEL_ID_REST_API = 0xfffe;
    
};<|MERGE_RESOLUTION|>--- conflicted
+++ resolved
@@ -53,12 +53,7 @@
     virtual bool inboundCanAccept(uint32_t channelID) = 0;
     
     // Handle inbound message
-<<<<<<< HEAD
-    virtual void inboundHandleMsg(uint32_t channelID, const uint8_t* pMsg, uint32_t msgLen) = 0;
-    virtual void inboundHandleMsgVec(uint32_t channelID, const SpiramAwareUint8Vector& msg) = 0;
-=======
     virtual void inboundHandleMsg(uint32_t channelID, const SpiramAwareUint8Vector& msg) = 0;
->>>>>>> ed7bd4cb
 
     // Get max inbound message size
     virtual uint32_t inboundMsgBlockMax(uint32_t channelID, uint32_t defaultSize) = 0;
