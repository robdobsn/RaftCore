# RaftCore

<<<<<<< HEAD
Raft is a framework for ESP32 development which comprises:
- Configuration system using JSON config files and overridable options
- Communications chanels supporting BLE, WiFi & WebSockets and USB serial with consistent messaging protocols
- WebServer with support for static files, REST API and websockets
- I2C polling and device management model
- Flexible publishing mechanism for high speed outbound data comms
- REST API for imperative commands
- Audio streaming

Supported devices:
- ESP32
- ESP32 S3
- ESP32 C3
=======
Raft is an opinionated operating environment for the Espressif ESP32 family

Raft currently supports: ESP32, ESP32S3 and ESP32C3
>>>>>>> 53b20514

Raft:

* Is a framework to build both simple and complex applications with relative ease
* Has modules (called System Modules or SysMods) for many common app requirements like:
    * managing WiFi and BLE networking
    * web-server for files and REST APIs
    * web-socket and MQTT communication
* I2C bus management
* Uses JSON to configure SysMods and hardware interfaces
* Provides consistent RPC and publish/subscribe communications over WiFi (websocket and REST API), BLE and serial interfaces
* Builds on the Arduino setup() and loop() programming convention in a more capable and consistent framework
* Re-uses and builds upon well known technologies like JSON, REST, MQTT, WebServer, REST and I2C

<<<<<<< HEAD
Provides the following:
- Handling of SysMods (system-modules)
- RaftJson (parameter extraction from JSON documents)
- JSON configuration of SysMods
- Communications system which unifies REST API, BLE and serial comms
- Extensible logging functionality
- Timeout handing (isTimeout(), timeToTimeout(), etc)
- ESP32 specifics (enableCore0WDT(), getSystemMACAddressStr(), utilsGetSPIRAMSize(), etc)

For ESP IDF based projects the following are provided:
- Arduino time equivalents (millis(), micros(), etc)
- Arduino GPIO equivalents (pinMode(), digitialWrite(), etc)
- Arduino String (WString)

# Todo

[] improve build process
[] - WebUI generation creates files in systypes/Common/WebUI - e.g. dist, .parcel-cache, node_modules - is this ok or would it be better to specify another folder
[] - build_raft_artefacts is common to all systypes - this is by design BUT when switching from one systype to another this folder needs to be wiped
[] - changes to WebUI source code don't trigger build
[] - changes to SysType.json don't trigger build
[] raft program could handle new template
[] raft program could handle building
[] raft program could handle serial monitoring - possibly with chart??
[] raft program could handle monitoring over WiFi - maybe a stretch too far?

[] when ethernet is enabled but there is no ethernet hardware there is a long delay (5s?) on boot
[] MQTT shows >500ms when booting in the situation where eth is enabled but no hardware and maybe other times?
=======
Supported frameworks: ESP IDF, Arduino

This is the core component of Raft which provides the base functionality of the raft operating environment
>>>>>>> 53b20514
<|MERGE_RESOLUTION|>--- conflicted
+++ resolved
@@ -1,24 +1,8 @@
 # RaftCore
 
-<<<<<<< HEAD
-Raft is a framework for ESP32 development which comprises:
-- Configuration system using JSON config files and overridable options
-- Communications chanels supporting BLE, WiFi & WebSockets and USB serial with consistent messaging protocols
-- WebServer with support for static files, REST API and websockets
-- I2C polling and device management model
-- Flexible publishing mechanism for high speed outbound data comms
-- REST API for imperative commands
-- Audio streaming
-
-Supported devices:
-- ESP32
-- ESP32 S3
-- ESP32 C3
-=======
 Raft is an opinionated operating environment for the Espressif ESP32 family
 
 Raft currently supports: ESP32, ESP32S3 and ESP32C3
->>>>>>> 53b20514
 
 Raft:
 
@@ -33,37 +17,6 @@
 * Builds on the Arduino setup() and loop() programming convention in a more capable and consistent framework
 * Re-uses and builds upon well known technologies like JSON, REST, MQTT, WebServer, REST and I2C
 
-<<<<<<< HEAD
-Provides the following:
-- Handling of SysMods (system-modules)
-- RaftJson (parameter extraction from JSON documents)
-- JSON configuration of SysMods
-- Communications system which unifies REST API, BLE and serial comms
-- Extensible logging functionality
-- Timeout handing (isTimeout(), timeToTimeout(), etc)
-- ESP32 specifics (enableCore0WDT(), getSystemMACAddressStr(), utilsGetSPIRAMSize(), etc)
-
-For ESP IDF based projects the following are provided:
-- Arduino time equivalents (millis(), micros(), etc)
-- Arduino GPIO equivalents (pinMode(), digitialWrite(), etc)
-- Arduino String (WString)
-
-# Todo
-
-[] improve build process
-[] - WebUI generation creates files in systypes/Common/WebUI - e.g. dist, .parcel-cache, node_modules - is this ok or would it be better to specify another folder
-[] - build_raft_artefacts is common to all systypes - this is by design BUT when switching from one systype to another this folder needs to be wiped
-[] - changes to WebUI source code don't trigger build
-[] - changes to SysType.json don't trigger build
-[] raft program could handle new template
-[] raft program could handle building
-[] raft program could handle serial monitoring - possibly with chart??
-[] raft program could handle monitoring over WiFi - maybe a stretch too far?
-
-[] when ethernet is enabled but there is no ethernet hardware there is a long delay (5s?) on boot
-[] MQTT shows >500ms when booting in the situation where eth is enabled but no hardware and maybe other times?
-=======
 Supported frameworks: ESP IDF, Arduino
 
 This is the core component of Raft which provides the base functionality of the raft operating environment
->>>>>>> 53b20514
